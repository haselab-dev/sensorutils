--- conflicted
+++ resolved
@@ -14,7 +14,7 @@
       
       
       <link rel="icon" href="favicon.ico">
-      <meta name="generator" content="mkdocs-1.1.2, mkdocs-material-7.1.8">
+      <meta name="generator" content="mkdocs-1.2.1, mkdocs-material-7.1.7">
     
     
       
@@ -44,8 +44,6 @@
     
     
       
-
-
     
     
   </head>
@@ -78,7 +76,7 @@
     
       <header class="md-header" data-md-component="header">
   <nav class="md-header__inner md-grid" aria-label="ヘッダー">
-    <a href="." title="sensorutils v0.12.0" class="md-header__button md-logo" aria-label="sensorutils v0.12.0" data-md-component="logo">
+    <a href="index.html" title="sensorutils v0.12.0" class="md-header__button md-logo" aria-label="sensorutils v0.12.0" data-md-component="logo">
       
   <img src="favicon.png" alt="logo">
 
@@ -170,7 +168,7 @@
 
 <nav class="md-nav md-nav--primary" aria-label="ナビゲーション" data-md-level="0">
   <label class="md-nav__title" for="__drawer">
-    <a href="." title="sensorutils v0.12.0" class="md-nav__button md-logo" aria-label="sensorutils v0.12.0" data-md-component="logo">
+    <a href="index.html" title="sensorutils v0.12.0" class="md-nav__button md-logo" aria-label="sensorutils v0.12.0" data-md-component="logo">
       
   <img src="favicon.png" alt="logo">
 
@@ -215,7 +213,7 @@
           <span class="md-nav__icon md-icon"></span>
         </label>
       
-      <a href="." class="md-nav__link md-nav__link--active">
+      <a href="index.html" class="md-nav__link md-nav__link--active">
         Home
       </a>
       
@@ -304,7 +302,7 @@
   
   
     <li class="md-nav__item">
-      <a href="install/" class="md-nav__link">
+      <a href="install.html" class="md-nav__link">
         Installation
       </a>
     </li>
@@ -319,7 +317,7 @@
   
   
     <li class="md-nav__item">
-      <a href="guide/" class="md-nav__link">
+      <a href="guide.html" class="md-nav__link">
         User Guide
       </a>
     </li>
@@ -334,7 +332,7 @@
   
   
     <li class="md-nav__item">
-      <a href="refs/" class="md-nav__link">
+      <a href="refs.html" class="md-nav__link">
         References
       </a>
     </li>
@@ -349,7 +347,7 @@
   
   
     <li class="md-nav__item">
-      <a href="refs/datasets/" class="md-nav__link">
+      <a href="refs/datasets.html" class="md-nav__link">
         Dataset Loader
       </a>
     </li>
@@ -472,20 +470,16 @@
 <p>Welcome! This is the documentation for sensorutils.</p>
 <hr />
 <h2 id="for-users">For users</h2>
-<h3 id="installation"><a href="install/">Installation</a></h3>
+<h3 id="installation"><a href="install.html">Installation</a></h3>
 <p>sensorutilsのインストール</p>
-<h3 id="user-guide"><a href="guide/">User Guide</a></h3>
+<h3 id="user-guide"><a href="guide.html">User Guide</a></h3>
 <p>代表的な使い方</p>
-<h3 id="reference"><a href="refs/">Reference</a></h3>
+<h3 id="reference"><a href="refs.html">Reference</a></h3>
 <p>sensorutilsのリファレンス</p>
-<h3 id="dataset-loader"><a href="refs/datasets/">Dataset Loader</a></h3>
+<h3 id="dataset-loader"><a href="refs/datasets.html">Dataset Loader</a></h3>
 <p>行動認識ベンチマークデータセットのローダ</p>
 <hr />
-<<<<<<< HEAD
-<h2 id="for-developers"><a href="dev/">For developers</a></h2>
-=======
 <h2 id="for-developers"><a href="dev/index.html">For developers</a></h2>
->>>>>>> ce192c93
 <p>バグの報告や機能の追加は<a href="https://github.com/haselab-dev/sensorutils/issues">GithubのIssue</a>に投稿するか
 開発メンバーに直接報告してください。</p>
 <p><strong>ドキュメントを作成してくれる人募集中</strong></p>
@@ -519,7 +513,7 @@
       
       
         
-        <a href="install/" class="md-footer__link md-footer__link--next" aria-label="次: Installation" rel="next">
+        <a href="install.html" class="md-footer__link md-footer__link--next" aria-label="次: Installation" rel="next">
           <div class="md-footer__title">
             <div class="md-ellipsis">
               <span class="md-footer__direction">
